import logging
import multiprocessing
import time
from concurrent.futures import ThreadPoolExecutor
from copy import copy
from typing import Callable, Iterator

import httpx
from typing_extensions import Self

from anaplan_sdk._auth import create_auth
from anaplan_sdk._base import _BaseClient, action_url
from anaplan_sdk.exceptions import AnaplanActionError, InvalidIdentifierException
from anaplan_sdk.models import (
    Action,
    Export,
    File,
    Import,
    Model,
    Process,
    TaskStatus,
    TaskSummary,
    Workspace,
)

from ._alm import _AlmClient
from ._audit import _AuditClient
from ._cloud_works import _CloudWorksClient
from ._transactional import _TransactionalClient

logging.getLogger("httpx").setLevel(logging.CRITICAL)
logger = logging.getLogger("anaplan_sdk")


class Client(_BaseClient):
    """
    A synchronous Client for pythonic access to the
    [Anaplan Integration API v2](https://anaplan.docs.apiary.io/). This Client provides high-level
    abstractions over the API, so you can deal with python objects and simple functions rather
    than implementation details like http, json, compression, chunking etc.


    For more information, quick start guides and detailed instructions refer to:
    [Anaplan SDK](https://vinzenzklass.github.io/anaplan-sdk).
    """

    def __init__(
        self,
        workspace_id: str | None = None,
        model_id: str | None = None,
        user_email: str | None = None,
        password: str | None = None,
        certificate: str | bytes | None = None,
        private_key: str | bytes | None = None,
        private_key_password: str | bytes | None = None,
        client_id: str | None = None,
        client_secret: str | None = None,
        redirect_uri: str | None = None,
        refresh_token: str | None = None,
        oauth2_scope: str = "openid profile email offline_access",
<<<<<<< HEAD
=======
        on_auth_code: Callable[[str], str] | None = None,
>>>>>>> 559179bf
        on_token_refresh: Callable[[dict[str, str]], None] | None = None,
        timeout: float | httpx.Timeout = 30,
        retry_count: int = 2,
        status_poll_delay: int = 1,
        upload_parallel: bool = True,
        upload_chunk_size: int = 25_000_000,
        allow_file_creation: bool = False,
    ) -> None:
        """
        A synchronous Client for pythonic access to the
        [Anaplan Integration API v2](https://anaplan.docs.apiary.io/). This Client provides
        high-level abstractions over the API, so you can deal with python objects and simple
        functions rather than implementation details like http, json, compression, chunking etc.


        For more information, quick start guides and detailed instructions refer to:
        [Anaplan SDK](https://vinzenzklass.github.io/anaplan-sdk).

        :param workspace_id: The Anaplan workspace Id. You can copy this from the browser URL or
                             find them using an HTTP Client like Postman, Paw, Insomnia etc.
        :param model_id: The identifier of the model.
        :param user_email: A valid email registered with the Anaplan Workspace you are attempting
                           to access. **The associated user must have Workspace Admin privileges**
        :param password: Password for the given `user_email`. This is not suitable for production
                         setups. If you intend to use this in production, acquire a client
                         certificate as described under: https://help.anaplan.com/procure-ca-certificates-47842267-2cb3-4e38-90bf-13b1632bcd44
        :param certificate: The absolute path to the client certificate file or the certificate
                            itself.
        :param private_key: The absolute path to the private key file or the private key itself.
        :param private_key_password: The password to access the private key if there is one.
        :param client_id: The client Id of the Oauth2 Anaplan Client.
        :param client_secret: The client secret for your Oauth2 Anaplan Client.
        :param redirect_uri: The redirect URI for your Oauth2 Anaplan Client.
        :param refresh_token: If you have a valid refresh token, you can pass it to skip the
                              interactive authentication code step.
        :param oauth2_scope: The scope of the Oauth2 token, if you want to narrow it.
<<<<<<< HEAD
        :param on_token_refresh: A callback function that is called whenever the token is refreshed.
=======
        :param on_auth_code: A callback that takes the redirect URI as a single argument and must
                     return the entire response URI. This will substitute the interactive
                     authentication code step in the terminal.
        :param on_token_refresh: A callback function that is called whenever the token is refreshed.
                                 This includes the initial token retrieval and any subsequent calls.
>>>>>>> 559179bf
                                 With this you can for example securely store the token in your
                                 application or on your server for later reuse. The function
                                 must accept a single argument, which is the token dictionary
                                 returned by the Oauth2 token endpoint.
        :param timeout: The timeout in seconds for the HTTP requests. Alternatively, you can pass
                        an instance of `httpx.Timeout` to set the timeout for the HTTP requests.
        :param retry_count: The number of times to retry an HTTP request if it fails. Set this to 0
                            to never retry. Defaults to 2, meaning each HTTP Operation will be
                            tried a total number of 2 times.
        :param status_poll_delay: The delay between polling the status of a task.
        :param upload_parallel: Whether to upload the chunks in parallel. Defaults to True. **If
                                you are heavily network bound or are experiencing rate limiting
                                issues, set this to False.**
        :param upload_chunk_size: The size of the chunks to upload. This is the maximum size of
                                  each chunk. Defaults to 25MB.
        :param allow_file_creation: Whether to allow the creation of new files. Defaults to False
                                    since this is typically unintentional and may well be unwanted
                                    behaviour in the API altogether. A file that is created this
                                    way will not be referenced by any action in anaplan until
                                    manually assigned so there is typically no value in dynamically
                                    creating new files and uploading content to them.
        """
        _client = httpx.Client(
            auth=(
                create_auth(
                    user_email=user_email,
                    password=password,
                    certificate=certificate,
                    private_key=private_key,
                    private_key_password=private_key_password,
                    client_id=client_id,
                    client_secret=client_secret,
                    redirect_uri=redirect_uri,
                    refresh_token=refresh_token,
                    oauth2_scope=oauth2_scope,
<<<<<<< HEAD
=======
                    on_auth_code=on_auth_code,
>>>>>>> 559179bf
                    on_token_refresh=on_token_refresh,
                )
            ),
            timeout=timeout,
        )
        self._retry_count = retry_count
        self._url = f"https://api.anaplan.com/2/0/workspaces/{workspace_id}/models/{model_id}"
        self._transactional_client = (
            _TransactionalClient(_client, model_id, self._retry_count) if model_id else None
        )
        self._alm_client = _AlmClient(_client, model_id, self._retry_count) if model_id else None
        self._cloud_works = _CloudWorksClient(_client, self._retry_count)
        self._thread_count = multiprocessing.cpu_count()
        self._audit = _AuditClient(_client, self._retry_count, self._thread_count)
        self.status_poll_delay = status_poll_delay
        self.upload_parallel = upload_parallel
        self.upload_chunk_size = upload_chunk_size
        self.allow_file_creation = allow_file_creation
        super().__init__(self._retry_count, _client)

    @classmethod
    def from_existing(cls, existing: Self, workspace_id: str, model_id: str) -> Self:
        """
        Create a new instance of the Client from an existing instance. This is useful if you want
        to interact with multiple models or workspaces in the same script but share the same
        authentication and configuration. This creates a shallow copy of the existing client and
        update the relevant attributes to the new workspace and model.
        :param existing: The existing instance to copy.
        :param workspace_id: The workspace Id to use.
        :param model_id: The model Id to use.
        :return: A new instance of the Client.
        """
        client = copy(existing)
        client._url = f"https://api.anaplan.com/2/0/workspaces/{workspace_id}/models/{model_id}"
        client._transactional_client = _TransactionalClient(
            existing._client, model_id, existing._retry_count
        )
        client._alm_client = _AlmClient(existing._client, model_id, existing._retry_count)
        return client

    @property
    def audit(self) -> _AuditClient:
        """
        The Audit Client provides access to the Anaplan Audit API.
        For details, see https://vinzenzklass.github.io/anaplan-sdk/guides/audit/.
        """
        return self._audit

    @property
    def cw(self) -> _CloudWorksClient:
        """
        The Cloud Works Client provides access to the Anaplan Cloud Works API.
        For details, see https://vinzenzklass.github.io/anaplan-sdk/guides/cloud_works/.
        """
        return self._cloud_works

    @property
    def transactional(self) -> _TransactionalClient:
        """
        The Transactional Client provides access to the Anaplan Transactional API. This is useful
        for more advanced use cases where you need to interact with the Anaplan Model in a more
        granular way.

        If you instantiated the client without the field `model_id`, this will raise a
        :py:class:`ValueError`, since none of the endpoints can be invoked without the model Id.
        :return: The Transactional Client.
        """
        if not self._transactional_client:
            raise ValueError(
                "Cannot use the Transactional Client (Anaplan Transactional API) "
                "without field `model_id`. Make sure the instance you are trying to call this on "
                "is instantiated correctly with a valid `model_id`."
            )
        return self._transactional_client

    @property
    def alm(self) -> _AlmClient:
        """
        **To use the Application Lifecycle Management (ALM) API, you need a Professional or
        Enterprise subscription.**

        The ALM Client provides access to the Anaplan ALM API. This is useful for more advanced use
        cases where you need retrieve Meta Information for yours models, read or create revisions,
        spawn sync tasks or generate comparison reports.

        :return: The ALM Client.
        """
        if not self._alm_client:
            raise ValueError(
                "Cannot use the ALM Client (Anaplan ALM API) "
                "without field `model_id`. Make sure the instance you are trying to call this on "
                "is instantiated correctly with a valid `model_id`."
            )
        return self._alm_client

    def list_workspaces(self, search_pattern: str | None = None) -> list[Workspace]:
        """
        Lists all the Workspaces the authenticated user has access to.
        :param search_pattern: Optional filter for workspaces. When provided, case-insensitive
               matches workspaces with names containing this string. When None (default),
               returns all workspaces.
        :return: The List of Workspaces.
        """
        params = {"tenantDetails": "true"}
        if search_pattern:
            params["s"] = search_pattern
        return [
            Workspace.model_validate(e)
            for e in self._get_paginated(
                "https://api.anaplan.com/2/0/workspaces", "workspaces", params=params
            )
        ]

    def list_models(self, search_pattern: str | None = None) -> list[Model]:
        """
        Lists all the Models the authenticated user has access to.
        :param search_pattern: Optional filter for models. When provided, case-insensitive matches
               models with names containing this string. When None (default), returns all models.
        :return: The List of Models.
        """
        params = {"modelDetails": "true"}
        if search_pattern:
            params["s"] = search_pattern
        return [
            Model.model_validate(e)
            for e in self._get_paginated(
                "https://api.anaplan.com/2/0/models", "models", params=params
            )
        ]

    def list_files(self) -> list[File]:
        """
        Lists all the Files in the Model.
        :return: The List of Files.
        """
        return [File.model_validate(e) for e in self._get_paginated(f"{self._url}/files", "files")]

    def list_actions(self) -> list[Action]:
        """
        Lists all the Actions in the Model. This will only return the Actions listed under
        `Other Actions` in Anaplan. For Imports, exports, and processes, see their respective
        methods instead.
        :return: The List of Actions.
        """
        return [
            Action.model_validate(e) for e in self._get_paginated(f"{self._url}/actions", "actions")
        ]

    def list_processes(self) -> list[Process]:
        """
        Lists all the Processes in the Model.
        :return: The List of Processes.
        """
        return [
            Process.model_validate(e)
            for e in self._get_paginated(f"{self._url}/processes", "processes")
        ]

    def list_imports(self) -> list[Import]:
        """
        Lists all the Imports in the Model.
        :return: The List of Imports.
        """
        return [
            Import.model_validate(e) for e in self._get_paginated(f"{self._url}/imports", "imports")
        ]

    def list_exports(self) -> list[Export]:
        """
        Lists all the Exports in the Model.
        :return: The List of Exports.
        """
        return [
            Export.model_validate(e) for e in (self._get(f"{self._url}/exports")).get("exports", [])
        ]

    def run_action(self, action_id: int) -> TaskStatus:
        """
        Runs the specified Anaplan Action and validates the spawned task. If the Action fails or
        completes with errors, will raise an :py:class:`AnaplanActionError`. Failed Tasks are
        usually not something you can recover from at runtime and often require manual changes in
        Anaplan, i.e. updating the mapping of an Import or similar. So, for convenience, this will
        raise an Exception to handle - if you for e.g. think that one of the uploaded chunks may
        have been dropped and simply retrying with new data may help - and not return the task
        status information that needs to be handled by the caller.

        If you need more information or control, you can use `invoke_action()` and
        `get_task_status()`.
        :param action_id: The identifier of the Action to run. Can be any Anaplan Invokable;
                          Processes, Imports, Exports, Other Actions.
        """
        task_id = self.invoke_action(action_id)
        task_status = self.get_task_status(action_id, task_id)

        while task_status.task_state != "COMPLETE":
            time.sleep(self.status_poll_delay)
            task_status = self.get_task_status(action_id, task_id)

        if task_status.task_state == "COMPLETE" and not task_status.result.successful:
            raise AnaplanActionError(f"Task '{task_id}' completed with errors.")

        logger.info(f"Task '{task_id}' completed successfully.")
        return task_status

    def get_file(self, file_id: int) -> bytes:
        """
        Retrieves the content of the specified file.
        :param file_id: The identifier of the file to retrieve.
        :return: The content of the file.
        """
        chunk_count = self._file_pre_check(file_id)
        if chunk_count <= 1:
            return self._get_binary(f"{self._url}/files/{file_id}")
        logger.info(f"File {file_id} has {chunk_count} chunks.")
        with ThreadPoolExecutor(max_workers=self._thread_count) as executor:
            chunks = executor.map(
                self._get_binary,
                [f"{self._url}/files/{file_id}/chunks/{i}" for i in range(chunk_count)],
            )
            return b"".join(chunks)

    def get_file_stream(self, file_id: int) -> Iterator[bytes]:
        """
        Retrieves the content of the specified file as a stream of chunks. The chunks are yielded
        one by one, so you can process them as they arrive. This is useful for large files where
        you don't want to or cannot load the entire file into memory at once.
        :param file_id: The identifier of the file to retrieve.
        :return: A generator yielding the chunks of the file.
        """
        chunk_count = self._file_pre_check(file_id)
        if chunk_count <= 1:
            yield self._get_binary(f"{self._url}/files/{file_id}")
            return
        logger.info(f"File {file_id} has {chunk_count} chunks.")
        for i in range(chunk_count):
            yield self._get_binary(f"{self._url}/files/{file_id}/chunks/{i}")

    def upload_file(self, file_id: int, content: str | bytes) -> None:
        """
        Uploads the content to the specified file. If `upload_parallel` is set to True on the
        instance you are invoking this from, will attempt to upload the chunks in parallel for
        better performance. If you are network bound or are experiencing rate limiting issues, set
        `upload_parallel` to False.

        :param file_id: The identifier of the file to upload to.
        :param content: The content to upload. **This Content will be compressed before uploading.
                        If you are passing the Input as bytes, pass it uncompressed to avoid
                        redundant work.**
        """
        if isinstance(content, str):
            content = content.encode()
        chunks = [
            content[i : i + self.upload_chunk_size]
            for i in range(0, len(content), self.upload_chunk_size)
        ]
        logger.info(f"Content will be uploaded in {len(chunks)} chunks.")
        self._set_chunk_count(file_id, len(chunks))
        if self.upload_parallel:
            with ThreadPoolExecutor(max_workers=self._thread_count) as executor:
                executor.map(
                    self._upload_chunk, (file_id,) * len(chunks), range(len(chunks)), chunks
                )
        else:
            for index, chunk in enumerate(chunks):
                self._upload_chunk(file_id, index, chunk)

    def upload_file_stream(self, file_id: int, content: Iterator[bytes | str]) -> None:
        """
        Uploads the content to the specified file as a stream of chunks. This is useful either for
        large files where you don't want to or cannot load the entire file into memory at once, or
        if you simply do not know the number of chunks ahead of time and instead just want to pass
        on chunks i.e. consumed from a queue until it is exhausted. In this case, you can pass a
        generator that yields the chunks of the file one by one to this method.
        :param file_id: The identifier of the file to upload to.
        :param content: An Iterator yielding the chunks of the file. (Most likely a generator).
        """
        self._set_chunk_count(file_id, -1)
        for index, chunk in enumerate(content):
            self._upload_chunk(file_id, index, chunk.encode() if isinstance(chunk, str) else chunk)

        self._post(f"{self._url}/files/{file_id}/complete", json={"id": file_id})
        logger.info(f"Marked all chunks as complete for file '{file_id}'.")

    def upload_and_import(self, file_id: int, content: str | bytes, action_id: int) -> None:
        """
        Convenience wrapper around `upload_file()` and `run_action()` to upload content to a file
        and run an import action in one call.
        :param file_id: The identifier of the file to upload to.
        :param content: The content to upload. **This Content will be compressed before uploading.
                        If you are passing the Input as bytes, pass it uncompressed to avoid
                        redundant work.**
        :param action_id: The identifier of the action to run after uploading the content.
        """
        self.upload_file(file_id, content)
        self.run_action(action_id)

    def export_and_download(self, action_id: int) -> bytes:
        """
        Convenience wrapper around `run_action()` and `get_file()` to run an export action and
        download the exported content in one call.
        :param action_id: The identifier of the action to run.
        :return: The content of the exported file.
        """
        self.run_action(action_id)
        return self.get_file(action_id)

    def list_task_status(self, action_id: int) -> list[TaskSummary]:
        """
        Retrieves the status of all tasks spawned by the specified action.
        :param action_id: The identifier of the action that was invoked.
        :return: The list of tasks spawned by the action.
        """
        return [
            TaskSummary.model_validate(e)
            for e in self._get_paginated(
                f"{self._url}/{action_url(action_id)}/{action_id}/tasks", "tasks"
            )
        ]

    def get_task_status(self, action_id: int, task_id: str) -> TaskStatus:
        """
        Retrieves the status of the specified task.
        :param action_id: The identifier of the action that was invoked.
        :param task_id: The identifier of the spawned task.
        :return: The status of the task.
        """
        return TaskStatus.model_validate(
            self._get(f"{self._url}/{action_url(action_id)}/{action_id}/tasks/{task_id}").get(
                "task"
            )
        )

    def invoke_action(self, action_id: int) -> str:
        """
        You may want to consider using `run_action()` instead.

        Invokes the specified Anaplan Action and returns the spawned Task identifier. This is
        useful if you want to handle the Task status yourself or if you want to run multiple
        Actions in parallel.
        :param action_id: The identifier of the Action to run. Can be any Anaplan Invokable.
        :return: The identifier of the spawned Task.
        """
        response = self._post(
            f"{self._url}/{action_url(action_id)}/{action_id}/tasks", json={"localeName": "en_US"}
        )
        task_id = response.get("task").get("taskId")
        logger.info(f"Invoked Action '{action_id}', spawned Task: '{task_id}'.")
        return task_id

    def _file_pre_check(self, file_id: int) -> int:
        file = next(filter(lambda f: f.id == file_id, self.list_files()), None)
        if not file:
            raise InvalidIdentifierException(f"File {file_id} not found.")
        return file.chunk_count

    def _upload_chunk(self, file_id: int, index: int, chunk: bytes) -> None:
        self._put_binary_gzip(f"{self._url}/files/{file_id}/chunks/{index}", content=chunk)
        logger.info(f"Chunk {index} loaded to file '{file_id}'.")

    def _set_chunk_count(self, file_id: int, num_chunks: int) -> None:
        if not self.allow_file_creation and not (113000000000 <= file_id <= 113999999999):
            raise InvalidIdentifierException(
                f"File with Id {file_id} does not exist. If you want to dynamically create files "
                "to avoid this error, set `allow_file_creation=True` on the calling instance. "
                "Make sure you have understood the implications of this before doing so. "
            )
        response = self._post(f"{self._url}/files/{file_id}", json={"chunkCount": num_chunks})
        optionally_new_file = int(response.get("file").get("id"))
        if optionally_new_file != file_id:
            if self.allow_file_creation:
                logger.info(f"Created new file with name '{file_id}', Id is {optionally_new_file}.")
                return
            raise InvalidIdentifierException(
                f"File with Id {file_id} did not exist and was created in Anaplan. You may want to "
                f"ask a model builder to remove it. If you want to dynamically create files "
                "to avoid this error, set `allow_file_creation=True` on the calling instance. "
                "Make sure you have understood the implications of this before doing so."
            )<|MERGE_RESOLUTION|>--- conflicted
+++ resolved
@@ -58,10 +58,7 @@
         redirect_uri: str | None = None,
         refresh_token: str | None = None,
         oauth2_scope: str = "openid profile email offline_access",
-<<<<<<< HEAD
-=======
         on_auth_code: Callable[[str], str] | None = None,
->>>>>>> 559179bf
         on_token_refresh: Callable[[dict[str, str]], None] | None = None,
         timeout: float | httpx.Timeout = 30,
         retry_count: int = 2,
@@ -98,15 +95,11 @@
         :param refresh_token: If you have a valid refresh token, you can pass it to skip the
                               interactive authentication code step.
         :param oauth2_scope: The scope of the Oauth2 token, if you want to narrow it.
-<<<<<<< HEAD
-        :param on_token_refresh: A callback function that is called whenever the token is refreshed.
-=======
         :param on_auth_code: A callback that takes the redirect URI as a single argument and must
                      return the entire response URI. This will substitute the interactive
                      authentication code step in the terminal.
         :param on_token_refresh: A callback function that is called whenever the token is refreshed.
                                  This includes the initial token retrieval and any subsequent calls.
->>>>>>> 559179bf
                                  With this you can for example securely store the token in your
                                  application or on your server for later reuse. The function
                                  must accept a single argument, which is the token dictionary
@@ -142,10 +135,7 @@
                     redirect_uri=redirect_uri,
                     refresh_token=refresh_token,
                     oauth2_scope=oauth2_scope,
-<<<<<<< HEAD
-=======
                     on_auth_code=on_auth_code,
->>>>>>> 559179bf
                     on_token_refresh=on_token_refresh,
                 )
             ),
