--- conflicted
+++ resolved
@@ -1,18 +1,11 @@
-<<<<<<< HEAD
-=======
 import asyncio
 import inspect
->>>>>>> 559179bf
 import logging
 import os
 import threading
 from base64 import b64encode
-<<<<<<< HEAD
-from typing import Callable
-=======
 from concurrent.futures import ThreadPoolExecutor
 from typing import Any, Awaitable, Callable, Coroutine
->>>>>>> 559179bf
 
 import httpx
 
@@ -160,12 +153,8 @@
         redirect_uri: str,
         refresh_token: str | None = None,
         scope: str = "openid profile email offline_access",
-<<<<<<< HEAD
-        on_token_refresh: Callable[[dict[str, str]], None] | None = None,
-=======
         on_auth_code: AuthCodeCallback = None,
         on_token_refresh: AuthTokenRefreshCallback = None,
->>>>>>> 559179bf
     ):
         try:
             from oauthlib.oauth2 import WebApplicationClient
@@ -184,10 +173,7 @@
         self._refresh_token = refresh_token
         self._scope = scope
         self._id_token = None
-<<<<<<< HEAD
-=======
         self._on_auth_code = on_auth_code
->>>>>>> 559179bf
         self._on_token_refresh = on_token_refresh
         if not refresh_token:
             self.__auth_code_flow()
@@ -211,68 +197,6 @@
         self._token = token["access_token"]
         self._refresh_token = token["refresh_token"]
         if self._on_token_refresh:
-<<<<<<< HEAD
-            self._on_token_refresh(token)
-        self._id_token = token.get("id_token")
-
-    def __auth_code_flow(self):
-        from oauthlib.oauth2 import OAuth2Error
-
-        try:
-            logger.info("Creating Authentication Token with OAuth2 Authorization Code Flow.")
-            url, _, _ = self._oauth.prepare_authorization_request(
-                "https://us1a.app.anaplan.com/auth/authorize",
-                redirect_url=self._redirect_uri,
-                scope=self._scope,
-            )
-            authorization_response = input(
-                f"Please go to {url} and authorize the app.\n"
-                "Then paste the entire redirect URL here: "
-            )
-            url, headers, body = self._oauth.prepare_token_request(
-                token_url=self._token_url,
-                redirect_url=self._redirect_uri,
-                authorization_response=authorization_response,
-                client_secret=self._client_secret,
-            )
-            self._parse_auth_response(httpx.post(url=url, headers=headers, content=body))
-        except (httpx.HTTPError, ValueError, TypeError, OAuth2Error) as error:
-            raise AnaplanException("Error during OAuth2 authorization flow.") from error
-
-
-def create_auth(
-    user_email: str | None = None,
-    password: str | None = None,
-    certificate: str | bytes | None = None,
-    private_key: str | bytes | None = None,
-    private_key_password: str | bytes | None = None,
-    client_id: str | None = None,
-    client_secret: str | None = None,
-    redirect_uri: str | None = None,
-    refresh_token: str | None = None,
-    oauth2_scope: str = "openid profile email offline_access",
-    on_token_refresh: Callable[[dict[str, str]], None] | None = None,
-) -> _AnaplanAuth:
-    if certificate and private_key:
-        return AnaplanCertAuth(certificate, private_key, private_key_password)
-    if user_email and password:
-        return AnaplanBasicAuth(user_email=user_email, password=password)
-    if client_id and client_secret and redirect_uri:
-        return AnaplanOauth2AuthCodeAuth(
-            client_id=client_id,
-            client_secret=client_secret,
-            redirect_uri=redirect_uri,
-            refresh_token=refresh_token,
-            scope=oauth2_scope,
-            on_token_refresh=on_token_refresh,
-        )
-    raise ValueError(
-        "No valid authentication parameters provided. Please provide either:\n"
-        "- user_email and password, or\n"
-        "- certificate and private_key, or\n"
-        "- client_id, client_secret, and redirect_uri"
-    )
-=======
             _run_callback(self._on_token_refresh, token)
         self._id_token = token.get("id_token")
 
@@ -367,5 +291,4 @@
     try:
         return new_loop.run_until_complete(coroutine)
     finally:
-        new_loop.close()
->>>>>>> 559179bf
+        new_loop.close()