<<<<<<< HEAD
from typing import Literal

=======
>>>>>>> 559179bf
import httpx

from anaplan_sdk._base import _AsyncBaseClient
from anaplan_sdk.models import ModelRevision, Revision, SyncTask


class _AsyncAlmClient(_AsyncBaseClient):
    def __init__(self, client: httpx.AsyncClient, model_id: str, retry_count: int) -> None:
<<<<<<< HEAD
        self._url = f"https://api.anaplan.com/2/0/models/{model_id}"
        super().__init__(retry_count, client)

    async def change_model_status(self, status: Literal["online", "offline"]) -> None:
        """
        Use this call to change the status of a model.
        :param status: The status of the model. Can be either "online" or "offline".
        """
        await self._put(f"{self._url}/onlineStatus", json={"status": status})

    async def list_syncable_revisions(self, source_model_id: str) -> list[Revision]:
=======
        self._url = f"https://api.anaplan.com/2/0/models/{model_id}/alm"
        super().__init__(retry_count, client)

    async def get_syncable_revisions(self, source_model_id: str) -> list[Revision]:
>>>>>>> 559179bf
        """
        Use this call to return the list of revisions from your source model that can be
        synchronized to your target model.

        The returned list displays in descending order, by creation date and time. This is
        consistent with how revisions are displayed in the user interface (UI).
        :param source_model_id: The ID of the source model.
        :return: A list of revisions that can be synchronized to the target model.
        """
        revs = (
            await self._get(f"{self._url}/alm/syncableRevisions?sourceModelId={source_model_id}")
        ).get("revisions", [])
        return [Revision.model_validate(e) for e in revs] if revs else []

    async def get_latest_revision(self) -> Revision | None:
        """
        Use this call to return the latest revision for a specific model. The response is in the
        same format as in Getting a list of syncable revisions between two models.

        If a revision exists, the return list should contain one element only which is the
        latest revision.
        :return: The latest revision for a specific model, or None if no revisions exist.
        """
        res = (await self._get(f"{self._url}/alm/latestRevision")).get("revisions")
        return Revision.model_validate(res[0]) if res else None

    async def create_sync_task(
        self, source_revision_id: str, source_model_id: str, target_revision_id: str
    ) -> SyncTask:
        return SyncTask.model_validate(
            await self._post(
                f"{self._url}/alm/syncTasks",
                json={
                    "sourceRevisionId": source_revision_id,
                    "sourceModelId": source_model_id,
                    "targetRevisionId": target_revision_id,
                },
            )
        )

    async def list_sync_tasks(self) -> list[SyncTask]:
        """
        Use this endpoint to return a list of sync tasks for a target model, where the tasks are
        either in progress, or they were completed within the last 48 hours.

        The list is in descending order of when the tasks were created.
        :return: A list of sync tasks for a target model.
        """
        return [
            SyncTask.model_validate(e)
            for e in (await self._get(f"{self._url}/alm/syncTasks")).get("tasks", [])
        ]

    async def list_revisions(self) -> list[Revision]:
        """
        Use this call to return a list of revisions for a specific model.
        :return: A list of revisions for a specific model.
        """
        return [
            Revision.model_validate(e)
            for e in (await self._get(f"{self._url}/alm/revisions")).get("revisions", [])
        ]

    async def list_models_for_revision(self, revision_id: str) -> list[ModelRevision]:
        """
        Use this call when you need a list of the models that had a specific revision applied
        to them.
        :param revision_id: The ID of the revision.
        :return: A list of models that had a specific revision applied to them.
        """
        return [
            ModelRevision.model_validate(e)
            for e in (
                await self._get(f"{self._url}/alm/revisions/{revision_id}/appliedToModels")
            ).get("appliedToModels", [])
        ]<|MERGE_RESOLUTION|>--- conflicted
+++ resolved
@@ -1,8 +1,5 @@
-<<<<<<< HEAD
 from typing import Literal
 
-=======
->>>>>>> 559179bf
 import httpx
 
 from anaplan_sdk._base import _AsyncBaseClient
@@ -11,8 +8,7 @@
 
 class _AsyncAlmClient(_AsyncBaseClient):
     def __init__(self, client: httpx.AsyncClient, model_id: str, retry_count: int) -> None:
-<<<<<<< HEAD
-        self._url = f"https://api.anaplan.com/2/0/models/{model_id}"
+        self._url = f"https://api.anaplan.com/2/0/models/{model_id}/alm"
         super().__init__(retry_count, client)
 
     async def change_model_status(self, status: Literal["online", "offline"]) -> None:
@@ -23,12 +19,6 @@
         await self._put(f"{self._url}/onlineStatus", json={"status": status})
 
     async def list_syncable_revisions(self, source_model_id: str) -> list[Revision]:
-=======
-        self._url = f"https://api.anaplan.com/2/0/models/{model_id}/alm"
-        super().__init__(retry_count, client)
-
-    async def get_syncable_revisions(self, source_model_id: str) -> list[Revision]:
->>>>>>> 559179bf
         """
         Use this call to return the list of revisions from your source model that can be
         synchronized to your target model.
