--- conflicted
+++ resolved
@@ -24,10 +24,7 @@
     - content.code.copy
     - content.tabs.link
     - search.suggest
-<<<<<<< HEAD
-=======
     - navigation.instant
->>>>>>> 559179bf
     - navigation.tabs
     - navigation.top
 
@@ -68,16 +65,12 @@
           - CloudWorks:
               - Client: 'api/sync/sync_cw_client.md'
               - Flows: 'api/sync/sync_flows_client.md'
-<<<<<<< HEAD
-      - Models: 'api/models.md'
-=======
       - Models:
          - ALM: 'api/models/alm.md'
          - Bulk: 'api/models/bulk.md'
          - CloudWorks: 'api/models/cloud_works.md'
          - Flows: 'api/models/flows.md'
          - Transactional: 'api/models/transactional.md'
->>>>>>> 559179bf
       - Exceptions: 'api/exceptions.md'
   - Concepts:
       - Anaplan Basics: 'anaplan_explained.md'
