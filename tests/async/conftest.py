--- conflicted
+++ resolved
@@ -1,7 +1,3 @@
-<<<<<<< HEAD
-import sys
-=======
->>>>>>> 559179bf
 from os import getenv
 
 import pytest
@@ -66,12 +62,7 @@
 
 
 @pytest.fixture(scope="session")
-<<<<<<< HEAD
-def test_integration():
-    py_version = sys.version.split(" ")[0]
-=======
 def test_integration(py_version):
->>>>>>> 559179bf
     if "3.10" in py_version:
         return "840ccd8a279a454d99577d9538f24f09"
     if "3.11" in py_version:
@@ -82,12 +73,7 @@
 
 
 @pytest.fixture(scope="session")
-<<<<<<< HEAD
-def test_notification():
-    py_version = sys.version.split(" ")[0]
-=======
 def test_notification(py_version):
->>>>>>> 559179bf
     if "3.10" in py_version:
         return "bfe29c0ff7434bde96c94ce1ec1b8e0a"
     if "3.11" in py_version:
@@ -98,12 +84,7 @@
 
 
 @pytest.fixture(scope="session")
-<<<<<<< HEAD
-def test_flow():
-    py_version = sys.version.split(" ")[0]
-=======
 def test_flow(py_version):
->>>>>>> 559179bf
     if "3.10" in py_version:
         return "35e19e2f0f594d589f07fd8ba98c30a8"
     if "3.11" in py_version:
