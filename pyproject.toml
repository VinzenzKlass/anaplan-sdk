--- conflicted
+++ resolved
@@ -38,11 +38,8 @@
     "mkdocs>=1.6.1",
     "mkdocs-material>=9.6.16",
     "mkdocstrings[python]>=0.30.0",
-<<<<<<< HEAD
-=======
     "griffe>=1.7.3",
     "fieldz>=0.1.2",
->>>>>>> b6e78e14
     "griffe-fieldz>=0.3.0",
     "oauthlib>=3.2.2",
     "cryptography>=45.0.0",
