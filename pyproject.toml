[project]
name = "anaplan-sdk"
<<<<<<< HEAD
version = "0.4.4"
=======
version = "0.5.0a1"
>>>>>>> d707b8f0
description = "Streamlined Python Interface for Anaplan"
license = "Apache-2.0"
authors = [{ name = "Vinzenz Klass", email = "vinzenz.klass@valantic.com" }]
readme = "README.md"
keywords = [
    "anaplan",
    "anaplan api",
    "anaplan sdk",
    "anaplan bulk api",
    "anaplan integration",
    "anaplan integration api",
    "anaplan alm api",
    "anaplan audit api",
    "anaplan cloudworks api",
    "anaplan transactional api",
]
requires-python = ">=3.10.4"
dependencies = [
    "pydantic>=2.7.2,<3.0.0",
    "httpx>=0.27.0,<1.0.0",
]

[project.optional-dependencies]
cert = ["cryptography>=42.0.7,<46.0.0"]
oauth = ["oauthlib>=3.0.0,<4.0.0"]
keyring = ["keyring>=25.6.0,<26.0.0"]

[dependency-groups]
dev = [
    "ruff>=0.11.9",
    "pre-commit>=4.2.0",
    "pytest>=8.3.5",
    "pytest-asyncio>=0.26.0",
    "pytest-xdist>=3.6.1",
    "mkdocs>=1.6.1",
    "mkdocs-material>=9.5.41",
    "mkdocstrings[python]>=0.26.2",
    "griffe-fieldz>=0.2.1",
    "oauthlib>=3.2.2",
    "cryptography>=45.0.0",
    "keyring>=25.6.0",
]

[project.urls]
Homepage = "https://vinzenzklass.github.io/anaplan-sdk/"
Repository = "https://github.com/VinzenzKlass/anaplan-sdk"
Documentation = "https://vinzenzklass.github.io/anaplan-sdk/"

[build-system]
requires = ["hatchling"]
build-backend = "hatchling.build"

[tool.ruff]
exclude = [
    ".bzr",
    ".direnv",
    ".eggs",
    ".git",
    ".git-rewrite",
    ".hg",
    ".ipynb_checkpoints",
    ".mypy_cache",
    ".nox",
    ".pants.d",
    ".pyenv",
    ".pytest_cache",
    ".pytype",
    ".ruff_cache",
    ".svn",
    ".tox",
    ".venv",
    ".vscode",
    "__pypackages__",
    "_build",
    "buck-out",
    "build",
    "dist",
    "node_modules",
    "site-packages",
    "venv",
]

line-length = 100
fix = true
target-version = "py313"

[tool.ruff.format]
skip-magic-trailing-comma = true

[tool.ruff.lint]
select = ["E", "F", "B", "I"]

[tool.pytest.ini_options]
asyncio_mode = "auto"
asyncio_default_fixture_loop_scope = "session"
asyncio_default_test_loop_scope = "session"
minversion = "8.0"
addopts = "-ra -q"
pythonpath = "anaplan_sdk/"
testpaths = ["tests"]<|MERGE_RESOLUTION|>--- conflicted
+++ resolved
@@ -1,10 +1,6 @@
 [project]
 name = "anaplan-sdk"
-<<<<<<< HEAD
-version = "0.4.4"
-=======
 version = "0.5.0a1"
->>>>>>> d707b8f0
 description = "Streamlined Python Interface for Anaplan"
 license = "Apache-2.0"
 authors = [{ name = "Vinzenz Klass", email = "vinzenz.klass@valantic.com" }]
