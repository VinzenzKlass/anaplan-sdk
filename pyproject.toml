--- conflicted
+++ resolved
@@ -21,10 +21,6 @@
 dependencies = [
     "pydantic>=2.7.2,<3.0.0",
     "httpx>=0.27.0,<1.0.0",
-<<<<<<< HEAD
-    "cryptography>=42.0.7,<46.0.0"
-=======
->>>>>>> 2583266e
 ]
 
 [project.optional-dependencies]
