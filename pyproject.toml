[project]
name = "anaplan-sdk"
<<<<<<< HEAD
version = "0.5.0a1"
=======
version = "0.4.5"
>>>>>>> 7cbf9d47
description = "Streamlined Python Interface for Anaplan"
license = "Apache-2.0"
authors = [{ name = "Vinzenz Klass", email = "vinzenz.klass@valantic.com" }]
readme = "README.md"
keywords = [
    "anaplan",
    "anaplan api",
    "anaplan sdk",
    "anaplan bulk api",
    "anaplan integration",
    "anaplan integration api",
    "anaplan alm api",
    "anaplan audit api",
    "anaplan cloudworks api",
    "anaplan transactional api",
]
requires-python = ">=3.10.4"
dependencies = [
    "pydantic>=2.7.2,<3.0.0",
    "httpx>=0.27.0,<1.0.0",
]

[project.optional-dependencies]
cert = ["cryptography>=42.0.7,<46.0.0"]
oauth = ["oauthlib>=3.0.0,<4.0.0"]
keyring = ["keyring>=25.6.0,<26.0.0"]

[dependency-groups]
dev = [
    "ruff>=0.12.8",
    "pre-commit>=4.3.0",
    "pytest>=8.4.1",
    "pytest-asyncio>=1.1.0",
    "pytest-xdist>=3.8.0",
    "mkdocs>=1.6.1",
    "mkdocs-material>=9.6.16",
    "mkdocstrings[python]>=0.30.0",
    "griffe>=1.7.3",
    "fieldz>=0.1.2",
    "griffe-fieldz>=0.3.0",
    "oauthlib>=3.2.2",
    "cryptography>=45.0.0",
    "keyring>=25.6.0",
    "pytest-cov>=6.2.1",
]

[project.urls]
Homepage = "https://vinzenzklass.github.io/anaplan-sdk/"
Repository = "https://github.com/VinzenzKlass/anaplan-sdk"
Documentation = "https://vinzenzklass.github.io/anaplan-sdk/"

[build-system]
requires = ["hatchling"]
build-backend = "hatchling.build"

[tool.ruff]
exclude = [
    ".bzr",
    ".direnv",
    ".eggs",
    ".git",
    ".git-rewrite",
    ".hg",
    ".ipynb_checkpoints",
    ".mypy_cache",
    ".nox",
    ".pants.d",
    ".pyenv",
    ".pytest_cache",
    ".pytype",
    ".ruff_cache",
    ".svn",
    ".tox",
    ".venv",
    ".vscode",
    "__pypackages__",
    "_build",
    "buck-out",
    "build",
    "dist",
    "node_modules",
    "site-packages",
    "venv",
]

line-length = 100
fix = true
target-version = "py313"

[tool.ruff.format]
skip-magic-trailing-comma = true

[tool.ruff.lint]
select = ["E", "F", "B", "I"]

[tool.pytest.ini_options]
asyncio_mode = "auto"
asyncio_default_fixture_loop_scope = "session"
asyncio_default_test_loop_scope = "session"
minversion = "8.0"
addopts = "-ra -q"
pythonpath = "anaplan_sdk/"
testpaths = ["tests"]<|MERGE_RESOLUTION|>--- conflicted
+++ resolved
@@ -1,10 +1,6 @@
 [project]
 name = "anaplan-sdk"
-<<<<<<< HEAD
 version = "0.5.0a1"
-=======
-version = "0.4.5"
->>>>>>> 7cbf9d47
 description = "Streamlined Python Interface for Anaplan"
 license = "Apache-2.0"
 authors = [{ name = "Vinzenz Klass", email = "vinzenz.klass@valantic.com" }]
@@ -48,7 +44,6 @@
     "oauthlib>=3.2.2",
     "cryptography>=45.0.0",
     "keyring>=25.6.0",
-    "pytest-cov>=6.2.1",
 ]
 
 [project.urls]
