This Quickstart focuses on the Bulk APIs, which are the most commonly used APIs for data import and export. If you are
looking for different APIs, such as the Transactional APIs or CloudWork APIs, please refer to the respective 
[Guides](guides/index.md).

To get started, you can use basic authentication. Refer to the [Bulk API Guide](guides/bulk.md#instantiate-a-client) to
understand why this is not a good idea for production use.

??? info "Prerequisites"
    The Quickstart assumes you already have both valid credentials for your tenant, and the `workspace_id` and 
    `model_id` of the Model you want to work with. If you don't: You can find both of these either in the URL displayed 
    in the browser or by instantiating a client with Authentication information only and then calling the 
    `list_workspaces` and `list_models` methods. Alternatively, you can use an HTTP Client like Postman, Insomnia, 
    or Paw.

=== "Synchronous"
    ```python
    import anaplan_sdk
    
    anaplan = anaplan_sdk.Client(
        workspace_id="AAAAAAAAAAAAAAAAAAAAAAAAAAAAAAAA",
        model_id="11111111111111111111111111111111",
        user_email="admin@company.com",
        password="my_super_secret_password",
    )
    ```

=== "Asynchronous"
    ```python
    import anaplan_sdk
    
    anaplan = anaplan_sdk.AsyncClient(
        workspace_id="AAAAAAAAAAAAAAAAAAAAAAAAAAAAAAAA",
        model_id="11111111111111111111111111111111",
        user_email="admin@company.com",
        password="my_super_secret_password",
    )
    ```


## Importing Data

Start by listing available assets in your model. Typically, these will have already been created, and you will be
searching for a specific name provided by your Model Builder. Here, we will use one file and one process, which is
common practice.

=== "Synchronous"
    ```python
    file = anaplan.list_files()
    processes = anaplan.list_processes()
    ```

=== "Asynchronous"
    ```python
    from asyncio import gather
    
    files, processes = await gather(anaplan.list_files(), anaplan.list_processes())
    ```
??? info "Output"
<<<<<<< HEAD
    Models used in this Example: [File](api/models.md#anaplan_sdk.models.File), [Process](api/models.md#anaplan_sdk.models.Process).
=======
    Models used in this Example: [File](api/models/bulk.md#anaplan_sdk.models._bulk.File), [Process](api/models/bulk.md#anaplan_sdk.models._bulk.Process).
>>>>>>> 559179bf
    ```python
    [
        File(
            id=113000000000,
            name="Quickstart.csv",
            chunk_count=0,
            delimiter='"',
            encoding="UTF-8",
            first_data_row=2,
            format="txt",
            header_row=1,
            separator=",",
        )
    ]
    [Process(id=118000000000, name="Quickstart")]
    ```

With these two, you're ready to run your first import.

=== "Synchronous"
    ```python
    anaplan.upload_and_import(
        file_id=113000000000, action_id=118000000000, content=b"Hello, Anaplan!"
    )
    ```

=== "Asynchronous"
    ```python
    await anaplan.upload_and_import(
        file_id=113000000000, action_id=118000000000, content=b"Hello, Anaplan!"
    )
    ```
    
<<<<<<< HEAD
This will upload the file to Anaplan, trigger the process task, wait for the completion of the task and validate the task result. You can see the details of the task by inspecting the [TaskResult](api/models.md#anaplan_sdk.models.TaskResult).
=======
This will upload the file to Anaplan, trigger the process task, wait for the completion of the task and validate the task result. You can see the details of the task by inspecting the [TaskResult](api/models/bulk.md#anaplan_sdk.models._bulk.TaskResult).
>>>>>>> 559179bf

## Exporting Data

Conversely, for exporting data, we start by listing the available exports.

=== "Synchronous"
    ```python
    exports = anaplan.list_exports()
    ```
=== "Asynchronous"
    ```python
    exports = await anaplan.list_exports()
    ```
??? info "Output"
<<<<<<< HEAD
    Models used in this Example: [Export](api/models.md#anaplan_sdk.models.Export).
=======
    Models used in this Example: [Export](api/models/bulk.md#anaplan_sdk.models._bulk.Export).
>>>>>>> 559179bf
    ```python
    [
        Export(
            id=116000000000,
            name="Quickstart Export",
            type="GRID_CURRENT_PAGE",
            format="text/csv",
            encoding="UTF-8",
            layout="GRID_CURRENT_PAGE",
        )
    ]
    ```

=== "Synchronous"
    ```python
    content = anaplan.export_and_download(116000000000)
    ```
=== "Asynchronous"
    ```python
    content = await anaplan.export_and_download(116000000000)
    ```

## Next Steps

To gain a better understanding of how Anaplan handles data, head over to the [Anaplan Explained](anaplan_explained.md)
section.

For a more detailed guide on how to use both the [Bulk APIs](guides/bulk.md)
and [Transactional APIs](guides/transactional.md), refer
to the Guides.<|MERGE_RESOLUTION|>--- conflicted
+++ resolved
@@ -56,11 +56,7 @@
     files, processes = await gather(anaplan.list_files(), anaplan.list_processes())
     ```
 ??? info "Output"
-<<<<<<< HEAD
-    Models used in this Example: [File](api/models.md#anaplan_sdk.models.File), [Process](api/models.md#anaplan_sdk.models.Process).
-=======
     Models used in this Example: [File](api/models/bulk.md#anaplan_sdk.models._bulk.File), [Process](api/models/bulk.md#anaplan_sdk.models._bulk.Process).
->>>>>>> 559179bf
     ```python
     [
         File(
@@ -94,11 +90,7 @@
     )
     ```
     
-<<<<<<< HEAD
-This will upload the file to Anaplan, trigger the process task, wait for the completion of the task and validate the task result. You can see the details of the task by inspecting the [TaskResult](api/models.md#anaplan_sdk.models.TaskResult).
-=======
 This will upload the file to Anaplan, trigger the process task, wait for the completion of the task and validate the task result. You can see the details of the task by inspecting the [TaskResult](api/models/bulk.md#anaplan_sdk.models._bulk.TaskResult).
->>>>>>> 559179bf
 
 ## Exporting Data
 
@@ -113,11 +105,7 @@
     exports = await anaplan.list_exports()
     ```
 ??? info "Output"
-<<<<<<< HEAD
-    Models used in this Example: [Export](api/models.md#anaplan_sdk.models.Export).
-=======
     Models used in this Example: [Export](api/models/bulk.md#anaplan_sdk.models._bulk.Export).
->>>>>>> 559179bf
     ```python
     [
         Export(
