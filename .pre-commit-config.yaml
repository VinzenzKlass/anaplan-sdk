--- conflicted
+++ resolved
@@ -1,10 +1,6 @@
 repos:
   - repo: https://github.com/astral-sh/ruff-pre-commit
-<<<<<<< HEAD
-    rev: v0.9.3
-=======
     rev: v0.9.4
->>>>>>> ebc073bd
     hooks:
       - id: ruff
         args: [ --fix ]
